--- conflicted
+++ resolved
@@ -430,34 +430,6 @@
   train_iter = iter(train_data)
   report_progress = hooks.ReportProgress(num_train_steps=config.num_train_steps)
   logging.info("Starting training loop at step %d.", start_step)
-<<<<<<< HEAD
-  for step in range(start_step, config.num_train_steps + 1):
-    with jax.profiler.StepTraceContext("train", step_num=step):
-      batch = jax.tree_map(lambda x: x._numpy(), next(train_iter))  # pylint: disable=protected-access
-      meta_state, metrics = p_step_fn(batch, meta_state)
-
-      # Let's talk about this next week. Logging the loss here every step
-      # removes the benefit of the asynchronous dispatch in JAX.
-      # Log the loss for this batch
-      # running_metrics.append(metrics)
-      # metrics = jax.device_get(jax.tree_map(lambda x: x[0], metrics))
-      # logging.info("(Training Step #%d) RetinaNet loss: %s.", step, metrics)
-
-    # Quick indication that training is happening.
-    logging.log_first_n(logging.INFO, "Finished training step %d.", 20, step)
-    report_progress(step, time.time())
-
-    if step % 50 == 0:
-      logging.info("[%d] metrics from train step: %s", step, metrics)
-    # # Periodically sync the model state
-    # if step % config.sync_steps == 0 and step != 0:
-      # meta_state = sync_model_state(meta_state)
-
-      # # Submit the metrics to tensorboard
-      # if jax.host_id() == 0:
-        # eval_to_tensorboard(summary_writer, running_metrics, step)
-        # running_metrics.clear()
-=======
   for step in range(start_step, config.num_train_steps + config.warmup_steps):
     batch = jax.tree_map(lambda x: x._numpy(), next(train_iter))  # pylint: disable=protected-access
     logging.info("(Training Step #%d) Getting input batch.", step)
@@ -482,7 +454,6 @@
       meta_state = sync_model_state(meta_state)
       checkpoint_state(meta_state)
 
->>>>>>> b29a5ff7
     continue
 
     # Sync the model state, Evaluate and checkpoint the model
